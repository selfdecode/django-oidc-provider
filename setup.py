import os
from setuptools import (
    find_packages,
    setup,
)

version = {}
with open("./oidc_provider/version.py") as fp:
    exec(fp.read(), version)

# allow setup.py to be run from any path
os.chdir(os.path.normpath(os.path.join(os.path.abspath(__file__), os.pardir)))

setup(
    name='django-oidc-provider',
    version=version['__version__'],
    packages=find_packages(),
    include_package_data=True,
    license='MIT License',
    description='OpenID Connect Provider implementation for Django.',
    long_description='http://github.com/juanifioren/django-oidc-provider',
    url='http://github.com/juanifioren/django-oidc-provider',
    author='Juan Ignacio Fiorentino',
    author_email='juanifioren@gmail.com',
    zip_safe=False,
    classifiers=[
        'Development Status :: 5 - Production/Stable',
        'Environment :: Web Environment',
        'Framework :: Django',
        'Intended Audience :: Developers',
        'License :: OSI Approved :: MIT License',
        'Operating System :: OS Independent',
        'Programming Language :: Python',
        'Programming Language :: Python :: 3',
<<<<<<< HEAD
        'Programming Language :: Python :: 3.6',
        'Programming Language :: Python :: 3.7',
        'Programming Language :: Python :: 3.8',
=======
        'Programming Language :: Python :: 3.8',
        'Programming Language :: Python :: 3.9',
        'Programming Language :: Python :: 3.10',
        'Programming Language :: Python :: 3.11',
>>>>>>> 65e7c17e
        'Topic :: Internet :: WWW/HTTP',
        'Topic :: Internet :: WWW/HTTP :: Dynamic Content',
    ],
    test_suite='runtests.runtests',
    tests_require=[
        'pyjwkest>=1.3.0',
        'mock>=2.0.0',
        'sqlparse',
    ],

    install_requires=[
        'pyjwkest>=1.3.0',
    ],
)<|MERGE_RESOLUTION|>--- conflicted
+++ resolved
@@ -32,16 +32,10 @@
         'Operating System :: OS Independent',
         'Programming Language :: Python',
         'Programming Language :: Python :: 3',
-<<<<<<< HEAD
-        'Programming Language :: Python :: 3.6',
-        'Programming Language :: Python :: 3.7',
-        'Programming Language :: Python :: 3.8',
-=======
         'Programming Language :: Python :: 3.8',
         'Programming Language :: Python :: 3.9',
         'Programming Language :: Python :: 3.10',
         'Programming Language :: Python :: 3.11',
->>>>>>> 65e7c17e
         'Topic :: Internet :: WWW/HTTP',
         'Topic :: Internet :: WWW/HTTP :: Dynamic Content',
     ],

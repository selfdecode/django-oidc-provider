--- conflicted
+++ resolved
@@ -62,18 +62,9 @@
             claims = StandardScopeClaims(token).create_response_dic()
         dic.update(claims)
 
-<<<<<<< HEAD
-    processing_hooks = settings.get('OIDC_IDTOKEN_PROCESSING_HOOK')
-
-    if not isinstance(processing_hooks, (list, tuple)):
-        processing_hooks = [processing_hooks]
-
-    for hook_string in processing_hooks:
-        hook = settings.import_from_str(hook_string)
-        dic = hook(dic, user=user, scope=scope)
-=======
-    dic = run_processing_hook(dic, 'OIDC_IDTOKEN_PROCESSING_HOOK', user=user)
->>>>>>> 58bd8ec6
+    dic = run_processing_hook(
+        dic, 'OIDC_IDTOKEN_PROCESSING_HOOK',
+        user=user, scope=scope)
 
     return dic
 

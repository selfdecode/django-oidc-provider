--- conflicted
+++ resolved
@@ -125,22 +125,9 @@
                 # Store the token.
                 token.save()
 
-<<<<<<< HEAD
-                # Create the response uri.
-                uri = self.params.redirect_uri + \
-                    '#token_type={0}&id_token={1}&expires_in={2}'.format(
-                        'bearer',
-                        encode_id_token(id_token_dic),
-                        60 * 10,
-                    )
-=======
-                id_token = encode_id_token(
-                    id_token_dic, self.client.client_secret)
-
                 query_fragment['token_type'] = 'bearer'
-                query_fragment['id_token'] = id_token
+                query_fragment['id_token'] = encode_id_token(id_token_dic)
                 query_fragment['expires_in'] = 60 * 10
->>>>>>> 1faeb6d5
 
                 # Check if response_type is 'id_token token' then
                 # add access_token to the fragment.

import hashlib
import logging

from django.views.decorators.csrf import csrf_exempt

from oidc_provider.lib.endpoints.introspection import TokenIntrospectionEndpoint

from Cryptodome.PublicKey import RSA
from django.contrib.auth.views import (
    redirect_to_login,
    LogoutView,
)
try:
    from django.urls import reverse
except ImportError:
    from django.core.urlresolvers import reverse
from django.db import transaction
from django.contrib.auth import logout as django_user_logout
from django.core.cache import cache
from django.http import JsonResponse, HttpResponse
from django.shortcuts import render
from django.template.loader import render_to_string
from django.utils.decorators import method_decorator
from django.views.decorators.clickjacking import xframe_options_exempt
from django.views.decorators.http import require_http_methods
from django.views.generic import View
from jwkest import long_to_base64

from oidc_provider.compat import get_attr_or_callable
from oidc_provider.lib.claims import StandardScopeClaims
from oidc_provider.lib.endpoints.authorize import AuthorizeEndpoint, \
    EndSessionEndpoint
from oidc_provider.lib.endpoints.token import TokenEndpoint
from oidc_provider.lib.errors import (
    AuthorizeError,
    ClientIdError,
    RedirectUriError,
    TokenError,
    UserAuthError,
    TokenIntrospectionError)
from oidc_provider.lib.utils.authorize import strip_prompt_login
from oidc_provider.lib.utils.common import (
    redirect,
    get_site_url,
    get_issuer,
    cors_allow_any,
)
from oidc_provider.lib.utils.oauth2 import protected_resource_view
from oidc_provider.models import (
    RSAKey,
    ResponseType)
from oidc_provider import settings
from oidc_provider import signals


logger = logging.getLogger(__name__)

OIDC_TEMPLATES = settings.get('OIDC_TEMPLATES')


class AuthorizeView(View):
    authorize_endpoint_class = AuthorizeEndpoint

    def get(self, request, *args, **kwargs):
        authorize = self.authorize_endpoint_class(request)

        try:
            authorize.validate_params()

            if get_attr_or_callable(request.user, 'is_authenticated'):
                # Check if there's a hook setted.
                hook_resp = settings.get('OIDC_AFTER_USERLOGIN_HOOK', import_str=True)(
                    request=request, user=request.user,
                    client=authorize.client)
                if hook_resp:
                    return hook_resp

                if 'login' in authorize.params['prompt']:
                    if 'none' in authorize.params['prompt']:
                        raise AuthorizeError(
                            authorize.params['redirect_uri'], 'login_required',
                            authorize.grant_type)
                    else:
                        django_user_logout(request)
                        next_page = strip_prompt_login(request.get_full_path())
                        return redirect_to_login(
                            next_page,
                            authorize.create_login_url(),
                        )

                if 'select_account' in authorize.params['prompt']:
                    # TODO: see how we can support multiple accounts for the end-user.
                    if 'none' in authorize.params['prompt']:
                        raise AuthorizeError(
                            authorize.params['redirect_uri'], 'account_selection_required',
                            authorize.grant_type)
                    else:
                        django_user_logout(request)
                        return redirect_to_login(
                            request.get_full_path(),
                            authorize.create_login_url(),
                        )

                if {'none', 'consent'}.issubset(authorize.params['prompt']):
                    raise AuthorizeError(
                        authorize.params['redirect_uri'], 'consent_required', authorize.grant_type)

                if not authorize.client.require_consent and (
                        authorize.is_client_allowed_to_skip_consent() and
                        'consent' not in authorize.params['prompt']):
                    return redirect(authorize.create_response_uri())

                if authorize.client.reuse_consent:
                    # Check if user previously give consent.
                    if authorize.client_has_user_consent() and (
                            authorize.is_client_allowed_to_skip_consent() and
                            'consent' not in authorize.params['prompt']):
                        return redirect(authorize.create_response_uri())

                if 'none' in authorize.params['prompt']:
                    raise AuthorizeError(
                        authorize.params['redirect_uri'], 'consent_required', authorize.grant_type)

                # Generate hidden inputs for the form.
                context = {
                    'params': authorize.params,
                }
                hidden_inputs = render_to_string('oidc_provider/hidden_inputs.html', context)

                # Remove `openid` from scope list
                # since we don't need to print it.
                if 'openid' in authorize.params['scope']:
                    authorize.params['scope'].remove('openid')

                context = {
                    'client': authorize.client,
                    'hidden_inputs': hidden_inputs,
                    'params': authorize.params,
                    'scopes': authorize.get_scopes_information(),
                }

                return render(request, OIDC_TEMPLATES['authorize'], context)
            else:
                if 'none' in authorize.params['prompt']:
                    raise AuthorizeError(
                        authorize.params['redirect_uri'], 'login_required', authorize.grant_type)
                if 'login' in authorize.params['prompt']:
                    next_page = strip_prompt_login(request.get_full_path())
                    return redirect_to_login(
                        next_page,
                        authorize.create_login_url(),
                    )

                return redirect_to_login(
                    request.get_full_path(),
                    authorize.create_login_url(),
                )
        except (ClientIdError, RedirectUriError) as error:
            context = {
                'error': error.error,
                'description': error.description,
            }

            return render(request, OIDC_TEMPLATES['error'], context)

        except AuthorizeError as error:
            uri = error.create_uri(
                authorize.params['redirect_uri'],
                authorize.params['state'])

            return redirect(uri)

    def post(self, request, *args, **kwargs):
        authorize = self.authorize_endpoint_class(request)

        try:
            authorize.validate_params()

            if not request.POST.get('allow'):
                signals.user_decline_consent.send(
                    self.__class__, user=request.user,
                    client=authorize.client, scope=authorize.params['scope'])

                raise AuthorizeError(authorize.params['redirect_uri'],
                                     'access_denied',
                                     authorize.grant_type)

            signals.user_accept_consent.send(
                self.__class__, user=request.user, client=authorize.client,
                scope=authorize.params['scope'])

            # Save the user consent given to the client.
            authorize.set_client_user_consent()

            uri = authorize.create_response_uri()

            return redirect(uri)

        except AuthorizeError as error:
            uri = error.create_uri(
                authorize.params['redirect_uri'],
                authorize.params['state'])

            return redirect(uri)


class TokenView(View):
    token_endpoint_class = TokenEndpoint

    def post(self, request, *args, **kwargs):
        token = self.token_endpoint_class(request)

        try:
            with transaction.atomic():
                token.validate_params()
                dic = token.create_response_dic()

            return self.token_endpoint_class.response(dic)

        except TokenError as error:
            return self.token_endpoint_class.response(error.create_dict(), status=400)
        except UserAuthError as error:
            return self.token_endpoint_class.response(error.create_dict(), status=403)


@require_http_methods(['GET', 'POST', 'OPTIONS'])
@protected_resource_view(['openid'])
def userinfo(request, *args, **kwargs):
    """
    Create a dictionary with all the requested claims about the End-User.
    See: http://openid.net/specs/openid-connect-core-1_0.html#UserInfoResponse

    Return a dictionary.
    """

    def set_headers(response):
        response['Cache-Control'] = 'no-store'
        response['Pragma'] = 'no-cache'
        cors_allow_any(request, response)
        return response

    if request.method == 'OPTIONS':
        return set_headers(HttpResponse())

    token = kwargs['token']

    dic = {
        'sub': token.id_token.get('sub'),
    }

    standard_claims = StandardScopeClaims(token)
    dic.update(standard_claims.create_response_dic())

    if settings.get('OIDC_EXTRA_SCOPE_CLAIMS'):
        extra_claims = settings.get('OIDC_EXTRA_SCOPE_CLAIMS', import_str=True)(token)
        dic.update(extra_claims.create_response_dic())

    success_response = JsonResponse(dic, status=200)
    set_headers(success_response)

    return success_response


class ProviderInfoView(View):
    _types_supported = None

    @property
    def types_supported(self):
        if self._types_supported is None:
            self._types_supported = [
                response_type.value for response_type in ResponseType.objects.all()]
        return self._types_supported

    def _build_response_dict(self, request):
        dic = dict()

        site_url = get_site_url(request=request)
        dic['issuer'] = get_issuer(site_url=site_url, request=request)

        dic['authorization_endpoint'] = site_url + reverse('oidc_provider:authorize')
        dic['token_endpoint'] = site_url + reverse('oidc_provider:token')
        dic['userinfo_endpoint'] = site_url + reverse('oidc_provider:userinfo')
        dic['end_session_endpoint'] = site_url + reverse('oidc_provider:end-session')
        dic['introspection_endpoint'] = site_url + reverse('oidc_provider:token-introspection')

        dic['response_types_supported'] = self.types_supported

        dic['jwks_uri'] = site_url + reverse('oidc_provider:jwks')

        dic['id_token_signing_alg_values_supported'] = ['HS256', 'RS256']

        # See: http://openid.net/specs/openid-connect-core-1_0.html#SubjectIDTypes
        dic['subject_types_supported'] = ['public']

        dic['token_endpoint_auth_methods_supported'] = ['client_secret_post',
                                                        'client_secret_basic']

        if settings.get('OIDC_SESSION_MANAGEMENT_ENABLE'):
            dic['check_session_iframe'] = site_url + reverse('oidc_provider:check-session-iframe')

<<<<<<< HEAD
        if settings.get('OIDC_BACKCHANNEL_LOGOUT_ENABLE'):
            dic['backchannel_logout_supported'] = True
            dic['backchannel_logout_session_supported'] = True

        response = JsonResponse(dic)
=======
        return dic

    def _build_cache_key(self, request):
        """
        Cache key will be a combination of site URL and types supported by the provider.
        """
        key_data = get_site_url(request=request) + ''.join(self.types_supported)
        key_hash = hashlib.md5(key_data.encode('utf-8')).hexdigest()
        return f'oidc_discovery_{key_hash}'

    def get(self, request):
        if settings.get('OIDC_DISCOVERY_CACHE_ENABLE'):
            cache_key = self._build_cache_key(request)
            cached_dict = cache.get(cache_key)
            if cached_dict:
                response_dict = cached_dict
            else:
                response_dict = self._build_response_dict(request)
                cache.set(cache_key, response_dict, settings.get('OIDC_DISCOVERY_CACHE_EXPIRE'))
        else:
            response_dict = self._build_response_dict(request)

        response = JsonResponse(response_dict)
>>>>>>> 65e7c17e
        response['Access-Control-Allow-Origin'] = '*'

        return response


class JwksView(View):
    def get(self, request, *args, **kwargs):
        dic = dict(keys=[])

        for rsakey in RSAKey.objects.all():
            public_key = RSA.importKey(rsakey.key).publickey()
            dic['keys'].append({
                'kty': 'RSA',
                'alg': 'RS256',
                'use': 'sig',
                'kid': rsakey.kid,
                'n': long_to_base64(public_key.n),
                'e': long_to_base64(public_key.e),
            })

        response = JsonResponse(dic)
        response['Access-Control-Allow-Origin'] = '*'

        return response


class EndSessionView(LogoutView):
    def dispatch(self, request, *args, **kwargs):
        endpoint = EndSessionEndpoint(request)

        endpoint.call_after_end_session_hook()
        endpoint.end_session_in_rps()

        self.next_page = endpoint.next_page
        return super(EndSessionView, self).dispatch(request, *args, **kwargs)


class CheckSessionIframeView(View):
    @method_decorator(xframe_options_exempt)
    def dispatch(self, request, *args, **kwargs):
        return super(CheckSessionIframeView, self).dispatch(request, *args, **kwargs)

    def get(self, request, *args, **kwargs):
        return render(request, 'oidc_provider/check_session_iframe.html', kwargs)


class TokenIntrospectionView(View):
    token_instrospection_endpoint_class = TokenIntrospectionEndpoint

    @method_decorator(csrf_exempt)
    def dispatch(self, request, *args, **kwargs):
        return super(TokenIntrospectionView, self).dispatch(request, *args, **kwargs)

    def post(self, request, *args, **kwargs):
        introspection = self.token_instrospection_endpoint_class(request)

        try:
            introspection.validate_params()
            dic = introspection.create_response_dic()
            return self.token_instrospection_endpoint_class.response(dic)
        except TokenIntrospectionError:
            return self.token_instrospection_endpoint_class.response({'active': False})<|MERGE_RESOLUTION|>--- conflicted
+++ resolved
@@ -298,13 +298,10 @@
         if settings.get('OIDC_SESSION_MANAGEMENT_ENABLE'):
             dic['check_session_iframe'] = site_url + reverse('oidc_provider:check-session-iframe')
 
-<<<<<<< HEAD
         if settings.get('OIDC_BACKCHANNEL_LOGOUT_ENABLE'):
             dic['backchannel_logout_supported'] = True
             dic['backchannel_logout_session_supported'] = True
 
-        response = JsonResponse(dic)
-=======
         return dic
 
     def _build_cache_key(self, request):
@@ -328,7 +325,6 @@
             response_dict = self._build_response_dict(request)
 
         response = JsonResponse(response_dict)
->>>>>>> 65e7c17e
         response['Access-Control-Allow-Origin'] = '*'
 
         return response

--- conflicted
+++ resolved
@@ -1,5 +1 @@
-<<<<<<< HEAD
-__version__ = '1.0.1'
-=======
-__version__ = '0.8.2'
->>>>>>> 65e7c17e
+__version__ = '0.8.2'
# CHANGELOG

All notable changes to this project will be documented in this file.

### [Unreleased]

##### Added
- Signals when user accept/decline the authorization page.
<<<<<<< HEAD
- `OIDC_AFTER_END_SESSION_HOOK` setting for additional business logic
- Feature granttype password
=======
- require_consent and reuse_consent are added to Client model.

##### Changed
- OIDC_SKIP_CONSENT_ALWAYS and OIDC_SKIP_CONSENT_ENABLE are removed from settings.
>>>>>>> e7947e27

##### Fixed
- Timestamps with unixtime (instead of django timezone).
- Field refresh_token cannot be primary key if null.
- `create_uri_exceptions` are now being logged at `Exception` level not `DEBUG`

### [0.4.4] - 2016-11-29

##### Fixed
- Bug in Session Management middleware when using Python 3.
- Translations handling.

### [0.4.3] - 2016-11-02

##### Added
- Session Management 1.0 support.
- post_logout_redirect_uris into admin.

##### Changed
- Package url names.
- Rename /logout/ url to /end-session/.

##### Fixed
- Bug when trying authorize with response_type id_token without openid scope.

### [0.4.2] - 2016-10-13

##### Added
- Support for client redirect URIs with query strings.

##### Fixed
- Bug when generating secret_key value using admin.

##### Changed
- Client is available to OIDC_EXTRA_SCOPE_CLAIMS implementations via `self.client`.
- The constructor signature for `ScopeClaims` has changed, it now is called with the `Token` as its single argument.

### [0.4.1] - 2016-10-03

##### Changed
- Update pyjwkest to version 1.3.0.
- Use Cryptodome instead of Crypto lib.

### [0.4.0] - 2016-09-12

##### Added
- Support for Hybrid Flow.
- New attributes for Clients: Website url, logo, contact email, terms url.
- Polish translations.
- Examples section in documentation.

##### Fixed
- CORS in discovery and userinfo endpoint.
- Client type public bug when created using the admin.
- Missing OIDC_TOKEN_EXPIRE setting on implicit flow.

### [0.3.7] - 2016-08-31

##### Added
- Support for Django 1.10.
- Initial translation files (ES, FR).
- Support for at_hash parameter.

##### Fixed
- Empty address dict in userinfo response.

### [0.3.6] - 2016-07-07

##### Changed
- OIDC_USERINFO setting.

### [0.3.5] - 2016-06-21

##### Added
- Field date_given in UserConsent model.
- Verbose names to all model fields.
- Customize scopes names and descriptions on authorize template.

##### Changed
- OIDC_EXTRA_SCOPE_CLAIMS setting.

### [0.3.4] - 2016-06-10

##### Changed
- Make SITE_URL setting optional.

##### Fixed
- Missing migration.

### [0.3.3] - 2016-05-03

##### Fixed
- Important bug with PKCE and form submit in Auth Request.

### [0.3.2] - 2016-04-26

##### Added
- Choose type of client on creation.
- Implement Proof Key for Code Exchange by OAuth Public Clients.
- Support for prompt parameter.
- Support for different client JWT tokens algorithm.

##### Fixed
- Not auto-approve requests for non-confidential clients (publics).

### [0.3.1] - 2016-03-09

##### Fixed
- response_type was not being validated (OpenID request).

### [0.3.0] - 2016-02-23

##### Added
- Support OAuth2 requests.
- Decorator for protecting views with OAuth2.
- Setting OIDC_IDTOKEN_PROCESSING_HOOK.

### [0.2.5] - 2016-02-03

##### Added
- Setting OIDC_SKIP_CONSENT_ALWAYS.

##### Changed
- Removing OIDC_RSA_KEY_FOLDER setting. Moving RSA Keys to the database.
- Update pyjwkest to version 1.1.0.

##### Fixed
- Nonce parameter missing on the decide form.
- Set Allow-Origin header to jwks endpoint.

### [0.2.4] - 2016-01-20

##### Added
- Auto-generation of client ID and SECRET using the admin.
- Validate nonce parameter when using Implicit Flow.

##### Fixed
- Fixed generating RSA key by ignoring value of OIDC_RSA_KEY_FOLDER.
- Make OIDC_AFTER_USERLOGIN_HOOK and OIDC_IDTOKEN_SUB_GENERATOR to be lazy imported by the location of the function.
- Problem with a function that generate urls for the /.well-known/openid-configuration/ endpoint.

### [0.2.3] - 2016-01-06

##### Added
- Make user and client unique on UserConsent model.
- Support for URL's without end slash.

##### Changed
- Upgrade pyjwkest to version 1.0.8.

##### Fixed
- String format error in models.
- Redirect to non http urls fail (for Mobile Apps).

### [0.2.1] - 2015-10-21

##### Added
- Refresh token flow.

##### Changed
- Upgrade pyjwkest to version >= 1.0.6.

##### Fixed
- Unicode error in Client model.
- Bug in creatersakey command (when using Python 3).
- Bug when updating pyjwkest version.

### [0.2.0] - 2015-09-25

##### Changed
- UserInfo model was removed. Now you can add your own model using OIDC_USERINFO setting.

##### Fixed
- ID token does NOT contain kid.

### [0.1.2] - 2015-08-04

##### Added
- Add token_endpoint_auth_methods_supported to discovery.

##### Fixed
- Missing commands folder in setup file.

### [0.1.1] - 2015-07-31

##### Added
- Sending access_token as query string parameter in UserInfo Endpoint.
- Support HTTP Basic client authentication.

##### Changed
- Use models setting instead of User.

##### Fixed
- In python 2: "aud" and "nonce" parameters didn't appear in id_token.

### [0.1.0] - 2015-07-17

##### Added
- Now id tokens are signed/encrypted with RS256.
- Command for easily generate random RSA key.
- Jwks uri to discovery endpoint.
- id_token_signing_alg_values_supported to discovery endpoint.

##### Fixed
- Nonce support for both Code and Implicit flow.

### [0.0.7] - 2015-07-06

##### Added
- Support for Python 3.
- Way of remember user consent and skipt it (OIDC_SKIP_CONSENT_ENABLE).
- Setting OIDC_SKIP_CONSENT_EXPIRE.

##### Changed
- Now OIDC_EXTRA_SCOPE_CLAIMS must be a string, to be lazy imported.

### [0.0.6] - 2015-06-16

##### Added
- Better naming for models in the admin.

##### Changed
- Now tests run without the need of a project configured.

##### Fixed
- Error when returning address_formatted claim.

### [0.0.5] - 2015-05-09

##### Added
- Support for Django 1.8.

##### Fixed
- Validation of scope in UserInfo endpoint.

### [0.0.4] - 2015-04-22

##### Added
- Initial migrations.

##### Fixed
- Important bug with id_token when using implicit flow.
- Validate Code expiration in Auth Code Flow.
- Validate Access Token expiration in UserInfo endpoint.

### [0.0.3] - 2015-04-15

##### Added
- Normalize gender field in UserInfo.

##### Changed
- Make address_formatted a property inside UserInfo.

##### Fixed
- Important bug in claims response.

### [0.0.2] - 2015-03-26

##### Added
- Setting OIDC_AFTER_USERLOGIN_HOOK.

##### Fixed
- Tests failing because an incorrect tag in one template.

### [0.0.1] - 2015-03-13

##### Added
- Provider Configuration Information endpoint.
- Setting OIDC_IDTOKEN_SUB_GENERATOR.

##### Changed
- Now use setup in OIDC_EXTRA_SCOPE_CLAIMS setting.

### [0.0.0] - 2015-02-26<|MERGE_RESOLUTION|>--- conflicted
+++ resolved
@@ -6,15 +6,12 @@
 
 ##### Added
 - Signals when user accept/decline the authorization page.
-<<<<<<< HEAD
 - `OIDC_AFTER_END_SESSION_HOOK` setting for additional business logic
 - Feature granttype password
-=======
 - require_consent and reuse_consent are added to Client model.
 
 ##### Changed
 - OIDC_SKIP_CONSENT_ALWAYS and OIDC_SKIP_CONSENT_ENABLE are removed from settings.
->>>>>>> e7947e27
 
 ##### Fixed
 - Timestamps with unixtime (instead of django timezone).

[tox]
envlist=
    docs,
<<<<<<< HEAD
    py36-django{21,22},
    py37-django{21,22},
    py38-django{21,22},
=======
    py38-django{32,40,41,42},
    py39-django{32,40,41,42},
    py310-django{32,40,41,42},
    py311-django{32,40,41,42},
    flake8
>>>>>>> 65e7c17e

[testenv]
changedir=
    oidc_provider
deps =
    mock
    psycopg2-binary
<<<<<<< HEAD
    pytest==4.*
    pytest-django
    pytest-flake8
    pytest-cov
    django21: django>=2.1,<2.2
    django22: django>=2.2, <3.0
    sqlparse
=======
    pytest
    pytest-django
    pytest-flake8
    pytest-cov
    django32: django>=3.2,<3.3
    django40: django>=4.0,<4.1
    django41: django>=4.1,<4.2
    django42: django>=4.2,<4.3
>>>>>>> 65e7c17e

commands =
    pytest --cov=oidc_provider {posargs}

[testenv:docs]
<<<<<<< HEAD
basepython = python3.8
=======
basepython = python3.11
>>>>>>> 65e7c17e
changedir = docs
allowlist_externals =
    mkdir
deps =
    sphinx
    sphinx_rtd_theme
commands =
    mkdir -p _static/
    sphinx-build -v -W -b html -d {envtmpdir}/doctrees -D html_static_path="_static" . {envtmpdir}/html

[testenv:flake8]
basepython = python3.11
deps =
    flake8
commands =
    flake8 . --exclude=venv/,.tox/,migrations --max-line-length 100

[pytest]
DJANGO_SETTINGS_MODULE = oidc_provider.tests.settings
python_files = test_*.py<|MERGE_RESOLUTION|>--- conflicted
+++ resolved
@@ -1,17 +1,11 @@
 [tox]
 envlist=
     docs,
-<<<<<<< HEAD
-    py36-django{21,22},
-    py37-django{21,22},
-    py38-django{21,22},
-=======
     py38-django{32,40,41,42},
     py39-django{32,40,41,42},
     py310-django{32,40,41,42},
     py311-django{32,40,41,42},
     flake8
->>>>>>> 65e7c17e
 
 [testenv]
 changedir=
@@ -19,15 +13,6 @@
 deps =
     mock
     psycopg2-binary
-<<<<<<< HEAD
-    pytest==4.*
-    pytest-django
-    pytest-flake8
-    pytest-cov
-    django21: django>=2.1,<2.2
-    django22: django>=2.2, <3.0
-    sqlparse
-=======
     pytest
     pytest-django
     pytest-flake8
@@ -36,17 +21,12 @@
     django40: django>=4.0,<4.1
     django41: django>=4.1,<4.2
     django42: django>=4.2,<4.3
->>>>>>> 65e7c17e
 
 commands =
     pytest --cov=oidc_provider {posargs}
 
 [testenv:docs]
-<<<<<<< HEAD
-basepython = python3.8
-=======
 basepython = python3.11
->>>>>>> 65e7c17e
 changedir = docs
 allowlist_externals =
     mkdir
